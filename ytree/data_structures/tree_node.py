--- conflicted
+++ resolved
@@ -301,7 +301,9 @@
             return data_object._field_data[key][self.tree_id]
 
     def __repr__(self):
-<<<<<<< HEAD
+        """
+        Call me TreeNode.
+        """
         return "TreeNode[%d]" % self.uid
 
     _ffi = slice(None)
@@ -322,16 +324,6 @@
         if self._fn is None:
             self._fn = self.nodes
         return self._fn
-
-    _tfi = None
-    @property
-    def _tree_field_indices(self):
-=======
->>>>>>> c45e76d5
-        """
-        Call me TreeNode.
-        """
-        return "TreeNode[%d]" % self.uid
 
     @property
     def _tree_nodes(self):
