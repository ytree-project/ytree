"""
TreeNode class and member functions



"""

#-----------------------------------------------------------------------------
# Copyright (c) ytree development team. All rights reserved.
#
# Distributed under the terms of the Modified BSD License.
#
# The full license is in the file COPYING.txt, distributed with this software.
#-----------------------------------------------------------------------------

import numpy as np
import weakref

from ytree.data_structures.fields import \
    FieldContainer

class TreeNode(object):
    """
    Class for objects stored in Arbors.

    Each TreeNode represents a halo in a tree.  A TreeNode knows
    its halo ID, the level in the tree, and its global ID in the
    Arbor that holds it.  It also has a list of its ancestors.
    Fields can be queried for it, its progenitor list, and the
    tree beneath.
    """
    def __init__(self, uid, arbor=None, root=False):
        """
        Initialize a TreeNode with at least its halo catalog ID and
        its level in the tree.
        """
        self.uid = uid
        self.arbor = weakref.proxy(arbor)
        self.descendent = None
        if root:
            self.root = -1
            self.treeid = 0
            self._field_data = FieldContainer(arbor)
        else:
            self.root = None

    @property
    def is_root(self):
        return self.root in [-1, self]

    def find_root(self):
        """
        Find the root node.
        """

        if self.is_root:
            return self

        root = self.root
        if root is not None:
            return root

        return self.walk_to_root()

    def walk_to_root(self):
        """
        Walk descendents until root.
        """

        my_node = self
        while not my_node.is_root:
            if my_node.descendent in (-1, None):
                break
            my_node = my_node.descendent
        return my_node

    def clear_fields(self):
        """
        If a root node, delete field data.
        If not root node, do nothing.
        """

        if not self.is_root:
            return
        self._field_data.clear()

<<<<<<< HEAD
    def reset(self):
        """
        Reset all data structures.
        """

        self.clear_fields()
        attrs = ["_tfi", "_tn", "_pfi", "_pn", "_fn"]
        if self.is_root:
            self.root = -1
            attrs.extend(["_nodes", "_desc_uids", "_uids"])
        else:
            self.root = None
        for attr in attrs:
            setattr(self, attr, None)

=======
>>>>>>> 90336e4d
    def add_ancestor(self, ancestor):
        """
        Add another TreeNode to the list of ancestors.

        Parameters
        ----------
        ancestor : TreeNode
            The ancestor TreeNode.
        """
        if self._ancestors is None:
            self._ancestors = []
        self._ancestors.append(ancestor)

    _ancestors = None
    @property
    def ancestors(self):
        if self.root == -1:
            self.arbor._grow_tree(self)
        return self._ancestors

    _uids = None
    @property
    def uids(self):
        if not self.is_root:
            return None
        if self._uids is None:
            self.arbor._build_attrs("_uids", self)
        return self._uids

    _desc_uids = None
    @property
    def desc_uids(self):
        if not self.is_root:
            return None
        if self._desc_uids is None:
            self.arbor._build_attrs("_desc_uids", self)
        return self._desc_uids

    _tree_size = None
    @property
    def tree_size(self):
        if not self.is_root:
            return self["tree"].size
        if self._tree_size is None:
            self.arbor._setup_tree(self)
        return self._tree_size

    _nodes = None
    @property
    def nodes(self):
        if not self.is_root:
            return None
        self.arbor._build_attr("_nodes", self)
        return self._nodes

    def __setitem__(self, key, value):
        if self.root == -1:
            root = self
            treeid = 0
        else:
            root = self.root
            treeid = self.treeid
        self.arbor._node_io.get_fields(self, fields=[key],
                                       root_only=False)
        data = root._field_data[key]
        data[treeid] = value

    def __getitem__(self, key):
        return self.query(key)

    def query(self, key):
        """
        Return field values for this TreeNode, progenitor list, or tree.

        Parameters
        ----------
        key : string or tuple
            If a single string, it can be either a field to be queried or
            one of "tree" or "prog".  If a field, then return the value of
            the field for this TreeNode.  If "tree" or "prog", then return
            the list of TreeNodes in the tree or progenitor list.

            If a tuple, this can be either (string, string) or (string, int),
            where the first argument must be either "tree" or "prog".
            If second argument is a string, then return the field values
            for either the tree or the progenitor list.  If second argument
            is an int, then return the nth TreeNode in the tree or progenitor
            list list.

        Examples
        --------
        >>> # virial mass for this halo
        >>> print (my_tree["mvir"].to("Msun/h"))

        >>> # all TreeNodes in the progenitor list
        >>> print (my_tree["prog"])
        >>> # all TreeNodes in the entire tree
        >>> print (my_tree["tree"])

        >>> # virial masses for the progenitor list
        >>> print (my_tree["prog", "mvir"].to("Msun/h"))

        >>> # the 3rd TreeNode in the progenitor list
        >>> print (my_tree["prog", 2])

        Returns
        -------
        float, ndarray/unyt_array, TreeNode

        """
        arr_types = ("forest", "prog", "tree")
        if isinstance(key, tuple):
            if len(key) != 2:
                raise SyntaxError(
                    "Must be either 1 or 2 arguments.")
            ftype, field = key
            if ftype not in arr_types:
                raise SyntaxError(
                    "First argument must be one of %s." % str(arr_types))
            if not isinstance(field, str):
                raise SyntaxError("Second argument must be a string.")

            self.arbor._node_io.get_fields(self, fields=[field], root_only=False)
            indices = getattr(self, "_%s_field_indices" % ftype)
            return self.root._field_data[field][indices]

        else:
            if not isinstance(key, str):
                raise SyntaxError("Single argument must be a string.")

            # return the progenitor list or tree nodes in a list
            if key in arr_types:
                self.arbor._setup_tree(self)
                return getattr(self, "_%s_nodes" % key)

            # return field value for this node
            self.arbor._node_io.get_fields(self, fields=[key],
                                           root_only=self.is_root)
            if self.is_root:
                data_object = self
            else:
                data_object = self.root
            return data_object._field_data[key][self.treeid]

    def __repr__(self):
        return "TreeNode[%d]" % self.uid

    _ffi = slice(None)
    @property
    def _forest_field_indices(self):
        """
        Return default slice to select the whole forest.
        """
        self.arbor._grow_tree(self)
        return self._ffi

    _fn = None
    @property
    def _forest_nodes(self):
        """
        Return a list of all TreeNodes in the forest.
        """
        if self._fn is None:
            self._fn = self.nodes
        return self._fn

    _tfi = None
    @property
    def _tree_field_indices(self):
        """
        Return the field array indices for all TreeNodes in
        the tree beneath, starting with this TreeNode.
        """
        if self._tfi is None:
            self._set_tree_attrs()
        return self._tfi

    _tn = None
    @property
    def _tree_nodes(self):
        """
        Return a list of all TreeNodes in the tree beneath,
        starting with this TreeNode.
        """
        if self._tn is None:
            self._set_tree_attrs()
        return self._tn

    def _set_tree_attrs(self):
        """
        Prepare the TreeNode list and field indices.
        """
        self.arbor._grow_tree(self)
        tfi = []
        tn = []
        for my_node in self.twalk():
            tfi.append(my_node.treeid)
            tn.append(my_node)
        self._tfi = np.array(tfi)
        self._tn = np.array(tn)

    _pfi = None
    @property
    def _prog_field_indices(self):
        """
        Return the field array indices for all TreeNodes in
        the progenitor list, starting with this TreeNode.
        """
        if self._pfi is None:
            self._set_prog_attrs()
        return self._pfi

    _pn = None
    @property
    def _prog_nodes(self):
        """
        Return a list of all TreeNodes in the progenitor list, starting
        with this TreeNode.
        """
        if self._pn is None:
            self._set_prog_attrs()
        return self._pn

    def _set_prog_attrs(self):
        """
        Prepare the progenitor list list and field indices.
        """
        self.arbor._grow_tree(self)
        lfi = []
        ln = []
        for my_node in self.pwalk():
            lfi.append(my_node.treeid)
            ln.append(my_node)
        self._pfi = np.array(lfi)
        self._pn = np.array(ln)

    def twalk(self):
        r"""
        An iterator over all TreeNodes in the tree beneath,
        starting with this TreeNode.

        Examples
        --------

        >>> for my_node in my_tree.twalk():
        ...     print (my_node)

        """
        self.arbor._grow_tree(self)
        yield self
        if self.ancestors is None:
            return
        for ancestor in self.ancestors:
            for a_node in ancestor.twalk():
                yield a_node

    def pwalk(self):
        r"""
        An iterator over all TreeNodes in the progenitor list,
        starting with this TreeNode.

        Examples
        --------

        >>> for my_node in my_tree.pwalk():
        ...     print (my_node)

        """
        self.arbor._grow_tree(self)
        my_node = self
        while my_node is not None:
            yield my_node
            if my_node.ancestors is None:
                my_node = None
            else:
                my_node = my_node.arbor.selector(my_node.ancestors)

    def save_tree(self, filename=None, fields=None):
        r"""
        Save the tree to a file.

        The saved tree can be re-loaded as an arbor.

        Parameters
        ----------
        filename : optional, string
            Output file keyword.  Main header file will be named
            <filename>/<filename>.h5.
            Default: "tree_<uid>".
        fields : optional, list of strings
            The fields to be saved.  If not given, all
            fields will be saved.

        Returns
        -------
        filename : string
            The filename of the saved arbor.

        Examples
        --------

        >>> import ytree
        >>> a = ytree.load("rockstar_halos/trees/tree_0_0_0.dat")
        >>> # save the first tree
        >>> fn = a[0].save_tree()
        >>> # reload it
        >>> a2 = ytree.load(fn)

        """

        if filename is None:
            filename = "tree_%d" % self.uid

        return self.arbor.save_arbor(
            filename=filename, fields=fields,
            trees=[self])<|MERGE_RESOLUTION|>--- conflicted
+++ resolved
@@ -84,24 +84,6 @@
             return
         self._field_data.clear()
 
-<<<<<<< HEAD
-    def reset(self):
-        """
-        Reset all data structures.
-        """
-
-        self.clear_fields()
-        attrs = ["_tfi", "_tn", "_pfi", "_pn", "_fn"]
-        if self.is_root:
-            self.root = -1
-            attrs.extend(["_nodes", "_desc_uids", "_uids"])
-        else:
-            self.root = None
-        for attr in attrs:
-            setattr(self, attr, None)
-
-=======
->>>>>>> 90336e4d
     def add_ancestor(self, ancestor):
         """
         Add another TreeNode to the list of ancestors.
