"""
TreeNode class and member functions



"""

#-----------------------------------------------------------------------------
# Copyright (c) ytree development team. All rights reserved.
#
# Distributed under the terms of the Modified BSD License.
#
# The full license is in the file COPYING.txt, distributed with this software.
#-----------------------------------------------------------------------------

import numpy as np
import weakref

from ytree.data_structures.fields import \
    FieldContainer
from ytree.utilities.exceptions import \
    ArborUnsettableField

class TreeNode:
    """
    Class for objects stored in Arbors.

    Each TreeNode represents a halo in a tree.  A TreeNode knows
    its halo ID, the level in the tree, and its global ID in the
    Arbor that holds it.  It also has a list of its ancestors.
    Fields can be queried for it, its progenitor list, and the
    tree beneath.
    """

    _link = None

    def __init__(self, uid, arbor=None, root=False):
        """
        Initialize a TreeNode with at least its halo catalog ID and
        its level in the tree.
        """
        self.uid = uid
        self.arbor = weakref.proxy(arbor)
        if root:
            self.root = -1
            self._field_data = FieldContainer(arbor)
        else:
            self.root = None

    _tree_id = None # used by CatalogArbor
    @property
    def tree_id(self):
        """
        Return the index of this node in a list of all nodes in the tree.
        """
        if self.is_root:
            return 0
        elif self._link is not None:
            return self._link.tree_id
        else:
            return self._tree_id

    @tree_id.setter
    def tree_id(self, value):
        """
        Set the tree_id manually in CatalogArbors.
        """
        self._tree_id = value

    @property
    def is_root(self):
        """
        Is this node the last in the tree?
        """
        return self.root in [-1, self]

    def find_root(self):
        """
        Find the root node.
        """

        if self.is_root:
            return self

        root = self.root
        if root is not None:
            return root

        return self.walk_to_root()

    def walk_to_root(self):
        """
        Walk descendents until root.
        """

        my_node = self
        while not my_node.is_root:
            if my_node.descendent in (-1, None):
                break
            my_node = my_node.descendent
        return my_node

    def clear_fields(self):
        """
        If a root node, delete field data.
        If not root node, do nothing.
        """

        if not self.is_root:
            return
        self._field_data.clear()

    _descendent = None # used by CatalogArbor
    @property
    def descendent(self):
        """
        Return the descendent node.
        """

        if self.is_root:
            return None

        # set in CatalogArbor._plant_trees
        if self._descendent is not None:
            return self._descendent

        # conventional Arbor object
        desc_link = self._link.descendent
        return self.arbor._generate_tree_node(self.root, desc_link)

    _ancestors = None # used by CatalogArbor
    @property
    def ancestors(self):
        """
        Return a generator of ancestor nodes.
        """

        self.arbor._grow_tree(self)

        # conventional Arbor object
        if self._link is not None:
            for link in self._link.ancestors:
                yield self.arbor._generate_tree_node(self.root, link)
            return

        # If tree is not setup yet, the ancestor nodes will not have
        # root pointers yet.
        need_root = not self.arbor.is_setup(self)
        if need_root:
            root = self.walk_to_root()

        # set in CatalogArbor._plant_trees
        if self._ancestors is not None:
            for ancestor in self._ancestors:
                if need_root:
                    ancestor.root = root
                yield ancestor
            return
        return None

    _uids = None
    @property
    def uids(self):
        """
        Array of uids for all nodes in the tree.
        """
        if not self.is_root:
            return None
        if self._uids is None:
            self.arbor._build_attr("_uids", self)
        return self._uids

    _desc_uids = None
    @property
    def desc_uids(self):
        """
        Array of descendent uids for all nodes in the tree.
        """
        if not self.is_root:
            return None
        if self._desc_uids is None:
            self.arbor._build_attr("_desc_uids", self)
        return self._desc_uids

    _tree_size = None
    @property
    def tree_size(self):
        """
        Number of nodes in the tree.
        """
        if self._tree_size is not None:
            return self._tree_size
        if self.is_root:
            self.arbor._setup_tree(self)
            # pass back to the arbor to avoid calculating again
            self.arbor._store_node_info(self, '_tree_size')
        else:
            self._tree_size = len(list(self["tree"]))
        return self._tree_size

    _link_storage = None
    @property
    def _links(self):
        """
        Array of NodeLink objects with the ancestor/descendent structure.

        This is only used by conventional Arbor objects, i.e., not
        CatalogArbor objects.
        """
        if not self.is_root:
            return None
        if self._link_storage is None:
            self.arbor._build_attr("_link_storage", self)
        return self._link_storage

    def __setitem__(self, key, value):
        """
        Set analysis field value for this node.
        """

        ftype = self.arbor.field_info[key].get('type')
        if ftype not in ['analysis', 'analysis_saved']:
            raise ArborUnsettableField(key, self.arbor)

        if self.is_root:
            root = self
            tree_id = 0
            # if root, set the value in the arbor field storage
            self.arbor[key][self._arbor_index] = value
        else:
            root = self.root
            tree_id = self.tree_id
        self.arbor._node_io.get_fields(self, fields=[key],
                                       root_only=False)
        data = root._field_data[key]
        data[tree_id] = value

    def __getitem__(self, key):
        """
        Return field values or tree/prog generators.
        """
        return self.query(key)

    def query(self, key):
        """
        Return field values for this TreeNode, progenitor list, or tree.

        Parameters
        ----------
        key : string or tuple
            If a single string, it can be either a field to be queried or
            one of "tree" or "prog".  If a field, then return the value of
            the field for this TreeNode.  If "tree" or "prog", then return
            the list of TreeNodes in the tree or progenitor list.

            If a tuple, this can be either (string, string) or (string, int),
            where the first argument must be either "tree" or "prog".
            If second argument is a string, then return the field values
            for either the tree or the progenitor list.  If second argument
            is an int, then return the nth TreeNode in the tree or progenitor
            list list.

        Examples
        --------
        >>> # virial mass for this halo
        >>> print (my_tree["mvir"].to("Msun/h"))

        >>> # all TreeNodes in the progenitor list
        >>> print (my_tree["prog"])
        >>> # all TreeNodes in the entire tree
        >>> print (my_tree["tree"])

        >>> # virial masses for the progenitor list
        >>> print (my_tree["prog", "mvir"].to("Msun/h"))

        >>> # the 3rd TreeNode in the progenitor list
        >>> print (my_tree["prog", 2])

        Returns
        -------
        float, ndarray/unyt_array, TreeNode

        """
        arr_types = ("forest", "prog", "tree")
        if isinstance(key, tuple):
            if len(key) != 2:
                raise SyntaxError(
                    "Must be either 1 or 2 arguments.")
            ftype, field = key
            if ftype not in arr_types:
                raise SyntaxError(
                    "First argument must be one of %s." % str(arr_types))
            if not isinstance(field, str):
                raise SyntaxError("Second argument must be a string.")

            self.arbor._node_io.get_fields(self, fields=[field], root_only=False)
            indices = getattr(self, "_%s_field_indices" % ftype)

            data_object = self.find_root()
            return data_object._field_data[field][indices]

        else:
            if not isinstance(key, str):
                raise SyntaxError("Single argument must be a string.")

            # return the progenitor list or tree nodes in a list
            if key in arr_types:
                self.arbor._setup_tree(self)
                return getattr(self, "_%s_nodes" % key)

            # return field value for this node
            self.arbor._node_io.get_fields(self, fields=[key],
                                           root_only=self.is_root)
            data_object = self.find_root()
            return data_object._field_data[key][self.tree_id]

    def __repr__(self):
        """
        Call me TreeNode.
        """
        return "TreeNode[%d]" % self.uid

    def get_node(self, selector, index):
        """
<<<<<<< HEAD
        TODO: document me!
        """
        if not self.is_root:
            raise RuntimeError("Not root.")

=======
        Get a single TreeNode from a tree.

        Use this to get the nth TreeNode from a forest, tree, or
        progenitor list for which the calling TreeNode is the head.

        Parameters
        ----------
        selector : str ("forest", "tree", or "prog")
            The tree selector from which to get the TreeNode. This
            should be "forest", "tree", or "prog".
        index : int
            The index of the desired TreeNode in the forest, tree,
            or progenitor list.

        Returns
        -------
        node: :class:`~ytree.data_structures.tree_node.TreeNode`

        Examples
        --------

        >>> import ytree
        >>> a = ytree.load("tiny_ctrees/locations.dat")
        >>> my_tree = a[0]
        >>> # get 6th TreeNode in the progenitor list
        >>> my_node = my_tree.get_node('prog', 5)

        """

        self.arbor._setup_tree(self)
        self.arbor._grow_tree(self)
>>>>>>> e0e0ad28
        indices = getattr(self, f"_{selector}_field_indices", None)
        if indices is None:
            raise RuntimeError("Bad selector.")

<<<<<<< HEAD
        my_link = self._links[indices][index]
        return self.arbor._generate_tree_node(self, my_link)
=======
        my_link = self.root._links[indices][index]
        return self.arbor._generate_tree_node(self.root, my_link)

    def get_leaf_nodes(self, selector=None):
        """
        Get all leaf nodes from the tree of which this is the head.

        This returns a generator of all leaf nodes belonging to this
        tree. A leaf node is a node that has no ancestors.

        Parameters
        ----------
        selector : optional, str ("forest", "tree", or "prog")
            The tree selector from which leaf nodes will be found.
            If none given, this will be set to "forest" if the
            calling node is a root node and "tree" otherwise.

        Returns
        -------
        leaf_nodes : a generator of
            :class:`~ytree.data_structures.tree_node.TreeNode` objects.

        Examples
        --------

        >>> import ytree
        >>> a = ytree.load("tiny_ctrees/locations.dat")
        >>> my_tree = a[0]
        >>> for leaf in my_tree.get_leaf_nodes():
        ...     print (leaf["mass"])

        """

        if selector is None:
            if self.is_root:
                selector = "forest"
            else:
                selector = "tree"

        uids = self[selector, "uid"]
        desc_uids = self[selector, "desc_uid"]
        lids = np.where(~np.in1d(uids, desc_uids))[0]
        for lid in lids:
            yield self.get_node(selector, lid)
>>>>>>> e0e0ad28

    _ffi = slice(None)
    @property
    def _forest_field_indices(self):
        """
        Return default slice to select the whole forest.
        """
        return self._ffi

    @property
    def _forest_nodes(self):
        """
        An iterator over all TreeNodes in the forest.

        This is different from _tree_nodes in that we don't walk
        through the ancestors lists. We just yield every TreeNode
        there is.
        """

        self.arbor._grow_tree(self)
        root = self.root
        for link in root._links:
            yield self.arbor._generate_tree_node(self.root, link)

    @property
    def _tree_nodes(self):
        """
        An iterator over all TreeNodes in the tree beneath,
        starting with this TreeNode.

        For internal use only. Use the following instead:

        >>> for my_node in my_tree['tree']:
        ...     print (my_node)

        Examples
        --------

        >>> for my_node in my_tree._tree_nodes:
        ...     print (my_node)

        """

        self.arbor._grow_tree(self)
        yield self
        if self.ancestors is None:
            return
        for ancestor in self.ancestors:
            for a_node in ancestor._tree_nodes:
                yield a_node

    _tfi = None
    @property
    def _tree_field_indices(self):
        """
        Return the field array indices for all TreeNodes in
        the tree beneath, starting with this TreeNode.
        """

        if self._tfi is not None:
            return self._tfi

        self.arbor._grow_tree(self)
        self._tfi = np.array([node.tree_id for node in self._tree_nodes])
        return self._tfi

    @property
    def _prog_nodes(self):
        """
        An iterator over all TreeNodes in the progenitor list,
        starting with this TreeNode.

        For internal use only. Use the following instead:

        >>> for my_node in my_tree['prog']:
        ...     print (my_node)

        Examples
        --------

        >>> for my_node in my_tree._prog_nodes:
        ...     print (my_node)

        """

        self.arbor._grow_tree(self)
        my_node = self
        while my_node is not None:
            yield my_node
            ancestors = list(my_node.ancestors)
            if ancestors:
                my_node = my_node.arbor.selector(ancestors)
            else:
                my_node = None

    _pfi = None
    @property
    def _prog_field_indices(self):
        """
        Return the field array indices for all TreeNodes in
        the progenitor list, starting with this TreeNode.
        """

        if self._pfi is not None:
            return self._pfi

        self.arbor._grow_tree(self)
        self._pfi = np.array([node.tree_id for node in self._prog_nodes])
        return self._pfi

    def save_tree(self, filename=None, fields=None):
        r"""
        Save the tree to a file.

        The saved tree can be re-loaded as an arbor.

        Parameters
        ----------
        filename : optional, string
            Output file keyword.  Main header file will be named
            <filename>/<filename>.h5.
            Default: "tree_<uid>".
        fields : optional, list of strings
            The fields to be saved.  If not given, all
            fields will be saved.

        Returns
        -------
        filename : string
            The filename of the saved arbor.

        Examples
        --------

        >>> import ytree
        >>> a = ytree.load("rockstar_halos/trees/tree_0_0_0.dat")
        >>> # save the first tree
        >>> fn = a[0].save_tree()
        >>> # reload it
        >>> a2 = ytree.load(fn)

        """

        if filename is None:
            filename = "tree_%d" % self.uid

        return self.arbor.save_arbor(
            filename=filename, fields=fields,
            trees=[self])<|MERGE_RESOLUTION|>--- conflicted
+++ resolved
@@ -322,13 +322,6 @@
 
     def get_node(self, selector, index):
         """
-<<<<<<< HEAD
-        TODO: document me!
-        """
-        if not self.is_root:
-            raise RuntimeError("Not root.")
-
-=======
         Get a single TreeNode from a tree.
 
         Use this to get the nth TreeNode from a forest, tree, or
@@ -360,15 +353,10 @@
 
         self.arbor._setup_tree(self)
         self.arbor._grow_tree(self)
->>>>>>> e0e0ad28
         indices = getattr(self, f"_{selector}_field_indices", None)
         if indices is None:
             raise RuntimeError("Bad selector.")
 
-<<<<<<< HEAD
-        my_link = self._links[indices][index]
-        return self.arbor._generate_tree_node(self, my_link)
-=======
         my_link = self.root._links[indices][index]
         return self.arbor._generate_tree_node(self.root, my_link)
 
@@ -413,7 +401,6 @@
         lids = np.where(~np.in1d(uids, desc_uids))[0]
         for lid in lids:
             yield self.get_node(selector, lid)
->>>>>>> e0e0ad28
 
     _ffi = slice(None)
     @property
