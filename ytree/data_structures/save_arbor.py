"""
save_arbor supporting functions



"""

import json
import numpy as np
import os
from unyt import uconcatenate

from yt.funcs import \
    ensure_dir
from yt.frontends.ytdata.utilities import \
    save_as_dataset
from ytree.utilities.logger import \
    ytreeLogger as mylog

#-----------------------------------------------------------------------------
# Copyright (c) ytree development team. All rights reserved.
#
# Distributed under the terms of the Modified BSD License.
#
# The full license is in the file COPYING.txt, distributed with this software.
#-----------------------------------------------------------------------------

def save_arbor(arbor, filename=None, fields=None, trees=None,
               max_file_size=524288):
    """
    Save the arbor to a file.

    This is the internal function called by Arbor.save_arbor.
    """

    arbor._plant_trees()
    update, filename = determine_save_state(
        arbor, filename, fields, trees)
    filename = determine_output_filename(filename, ".h5")
    fields = determine_field_list(arbor, fields, update)

    if not fields:
        mylog.warn(
            "No action will be taken for the following reasons:\n"
            " - This dataset is already a YTreeArbor.\n"
            " - No filename has been given.\n"
            " - No new analysis fields have been created.\n"
            " - No custom list of trees has been provided.")
        return None

    group_nnodes, group_ntrees, root_field_data = \
      save_data_files(arbor, filename, fields, trees,
                      max_file_size)

    header_filename = save_header_file(
        arbor, filename, fields, root_field_data,
        group_nnodes, group_ntrees)

    return header_filename

def determine_save_state(arbor, filename, fields, trees):
    """
    Determine if we can just output new analysis fields to
    sidecar files and skip saving the rest.

    If updating return filenames associated with currently loaded arbor.
    """

    from ytree.frontends.ytree.arbor import YTreeArbor

    if not isinstance(arbor, YTreeArbor):
        return False, filename

    if filename is not None:
        return False, filename

    if fields not in [None, "all"]:
        return False, filename

    if trees is not None and len(trees) != arbor.size:
        return False, filename

    return True, arbor.parameter_filename

def determine_output_filename(path, suffix):
    """
    Figure out the output filename.
    """

    if path is None:
        path = 'arbor'

    if path.endswith(suffix):
        dirname = os.path.dirname(path)
        filename = path[:-len(suffix)]
    else:
        dirname = path
        filename = os.path.join(
            dirname, os.path.basename(path))
    ensure_dir(dirname)
    return filename

def determine_field_list(arbor, fields, update):
    """
    Get the list of fields to be saved.
    """

    if fields in [None, "all"]:
        # If this is an update, don't resave disk fields.
        field_list = arbor.analysis_field_list.copy()

        # Add in previously saved analysis fields
        if update:
            field_list.extend(
                [field for field in arbor.field_list
                 if arbor.field_info[field].get("type") == "analysis_saved"])
        else:
            field_list.extend(arbor.field_list)

        # If a field has an alias, get that instead.
        fields = []
        for field in field_list:
            fields.extend(
                arbor.field_info[field].get("aliases", [field]))

    else:
        fields.extend([f for f in ["uid", "desc_uid"]
                       if f not in fields])

    return fields

def get_output_fieldnames(fields):
    """
    Get filenames as they will be written to disk.
    """

    return [field.replace("/", "_") for field in fields]

def save_data_files(arbor, filename, fields, trees,
                    max_file_size):
    """
    Write all data files by grouping trees together.

    Return arrays of number of nodes and trees written to each file
    as well as a dictionary of root fields.
    """

    if trees is None:
        trees = arbor._yield_root_nodes(range(arbor.size))
        save_size = arbor.size
    else:
        save_size = len(trees)

    root_field_data = dict((field, []) for field in fields)

    group_nnodes = []
    group_ntrees = []
    current_group = []
    cg_nnodes = 0
    cg_ntrees = 0

    def my_save(cg_number, cg_nnodes, cg_ntrees):
        group_nnodes.append(cg_nnodes)
        group_ntrees.append(cg_ntrees)

        total_guess = int(np.round(save_size * cg_number / sum(group_ntrees)))
        save_data_file(
            arbor, filename, fields,
            np.array(current_group), root_field_data,
            cg_number, total_guess)

    i = 1
    for tree in trees:
        current_group.append(tree)
        cg_nnodes += tree.tree_size
        cg_ntrees += 1

        if cg_nnodes > max_file_size:
            my_save(i, cg_nnodes, cg_ntrees)
            current_group = []
            cg_nnodes = 0
            cg_ntrees = 0
            i += 1

    if current_group:
        my_save(i, cg_nnodes, cg_ntrees)

    group_nnodes = np.array(group_nnodes)
    group_ntrees = np.array(group_ntrees)

    return group_nnodes, group_ntrees, root_field_data

def save_data_file(arbor, filename, fields, tree_group,
                   root_field_data,
                   current_iteration, total_guess):
    """
    Write data file for a single group of trees.
    """

    fieldnames = get_output_fieldnames(fields)

    arbor._node_io_loop(
        arbor._node_io.get_fields,
        pbar="Getting fields [%d / ~%d]" % (current_iteration, total_guess),
        root_nodes=tree_group, fields=fields, root_only=False)

    main_fdata  = {}
    main_ftypes = {}

    analysis_fdata  = {}
    analysis_ftypes = {}

    my_tree_size  = np.array([tree.tree_size for tree in tree_group])
    my_tree_end   = my_tree_size.cumsum()
    my_tree_start = my_tree_end - my_tree_size
    for field, fieldname in zip(fields, fieldnames):
        fi = arbor.field_info[field]

        if fi.get("type") in ["analysis", "analysis_saved"]:
            my_fdata  = analysis_fdata
            my_ftypes = analysis_ftypes
        else:
            my_fdata  = main_fdata
            my_ftypes = main_ftypes

        my_ftypes[fieldname] = "data"
        my_fdata[fieldname]  = uconcatenate(
            [node._field_data[field] if node.is_root else node["tree", field]
             for node in tree_group])
        root_field_data[field].append(my_fdata[fieldname][my_tree_start])

    # In case we have saved any non-root trees,
    # mark them as having no descendents.
    if "desc_uid" in main_fdata:
        main_fdata["desc_uid"][my_tree_start] = -1

    for node in tree_group:
        arbor.reset_node(node)

    if main_fdata:
        main_fdata["tree_start_index"] = my_tree_start
        main_fdata["tree_end_index"]   = my_tree_end
        main_fdata["tree_size"]        = my_tree_size
        for ft in ["tree_start_index",
                   "tree_end_index",
                   "tree_size"]:
            main_ftypes[ft] = "index"
        my_filename = f"{filename}_{current_iteration-1:04d}.h5"
        save_as_dataset({}, my_filename, main_fdata,
                        field_types=main_ftypes)

    if analysis_fdata:
        my_filename = f"{filename}_{current_iteration-1:04d}-analysis.h5"
        save_as_dataset({}, my_filename, analysis_fdata,
                        field_types=analysis_ftypes)

def save_header_file(arbor, filename, fields, root_field_data,
                     group_nnodes, group_ntrees):
    """
    Write the header file.
    """

    ds = {}
    for attr in ["hubble_constant",
                 "omega_matter",
                 "omega_lambda"]:
        if getattr(arbor, attr, None) is not None:
            ds[attr] = getattr(arbor, attr)

    # Data structures for disk fields.
    main_fi     = {}
    main_rdata  = {}
    main_rtypes = {}

    # Analysis fields saved separately.
    analysis_fi     = {}
    analysis_rdata  = {}
    analysis_rtypes = {}

    fieldnames = get_output_fieldnames(fields)
    for field, fieldname in zip(fields, fieldnames):
        fi = arbor.field_info[field]

        if fi.get("type") in ["analysis", "analysis_saved"]:
            my_fi     = analysis_fi
            my_rdata  = analysis_rdata
            my_rtypes = analysis_rtypes
        else:
            my_fi     = main_fi
            my_rdata  = main_rdata
            my_rtypes = main_rtypes

        my_fi[fieldname] = \
          dict((key, fi[key])
               for key in ["units", "description"]
               if key in fi)
        my_rdata[fieldname] = uconcatenate(root_field_data[field])
        my_rtypes[fieldname] = "data"

    # all saved trees will be roots
    if "desc_uid" in main_rdata:
        main_rdata["desc_uid"][:] = -1

    # Save the primary fields.
    header_filename = f"{filename}.h5"
    if main_fi:
        tree_end_index   = group_ntrees.cumsum()
        tree_start_index = tree_end_index - group_ntrees

        extra_attrs = {
            "arbor_type": "YTreeArbor",
<<<<<<< HEAD
            "unit_registry_json": arbor.unit_registry.to_json(),
            "unit_system_name": arbor.unit_registry.unit_system.name}
=======
            "unit_registry_json": arbor.unit_registry.to_json()}
        if arbor.box_size is not None:
            extra_attrs["box_size"] = arbor.box_size
>>>>>>> e0e0ad28
        extra_attrs["field_info"] = json.dumps(main_fi)
        extra_attrs["total_files"] = group_nnodes.size
        extra_attrs["total_trees"] = group_ntrees.sum()
        extra_attrs["total_nodes"] = group_nnodes.sum()
        hdata = {"tree_start_index": tree_start_index,
                 "tree_end_index"  : tree_end_index,
                 "tree_size"       : group_ntrees}
        hdata.update(main_rdata)
        del main_rdata
        htypes = dict((f, "index") for f in hdata)
        htypes.update(main_rtypes)

        save_as_dataset(ds, header_filename, hdata,
                        field_types=htypes,
                        extra_attrs=extra_attrs)
        del hdata

    # Save analysis fields to a sidecar file.
    if analysis_fi:
        extra_attrs = {}
        extra_attrs["field_info"] = json.dumps(analysis_fi)
        hdata = analysis_rdata
        del analysis_rdata
        htypes = dict((f, "index") for f in hdata)
        htypes.update(analysis_rtypes)

        analysis_header_filename = f"{filename}-analysis.h5"
        save_as_dataset(ds, analysis_header_filename, hdata,
                        field_types=htypes,
                        extra_attrs=extra_attrs)
        del hdata

    return header_filename<|MERGE_RESOLUTION|>--- conflicted
+++ resolved
@@ -309,14 +309,10 @@
 
         extra_attrs = {
             "arbor_type": "YTreeArbor",
-<<<<<<< HEAD
             "unit_registry_json": arbor.unit_registry.to_json(),
             "unit_system_name": arbor.unit_registry.unit_system.name}
-=======
-            "unit_registry_json": arbor.unit_registry.to_json()}
         if arbor.box_size is not None:
             extra_attrs["box_size"] = arbor.box_size
->>>>>>> e0e0ad28
         extra_attrs["field_info"] = json.dumps(main_fi)
         extra_attrs["total_files"] = group_nnodes.size
         extra_attrs["total_trees"] = group_ntrees.sum()
