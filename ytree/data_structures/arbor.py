--- conflicted
+++ resolved
@@ -83,9 +83,6 @@
     _root_field_io_class = DefaultRootFieldIO
     _tree_field_io_class = TreeFieldIO
     _default_dtype = np.float64
-<<<<<<< HEAD
-    _reset_attrs = ("_tfi", "_tn", "_pfi", "_pn", "_fn")
-=======
 
     ### attributes required for generating a TreeNode object
     ### for a given Arbor class.
@@ -102,8 +99,7 @@
     ### These facilitate walking the tree, getting fields, etc.
     ### We keep track of these for resetting TreeNodes and
     ### deciding when they are setup or grown.
-    _reset_attrs = ("_tfi", "_tn", "_pfi", "_pn")
->>>>>>> d6c65645
+    _reset_attrs = ("_tfi", "_tn", "_pfi", "_pn", "_fn")
     _extra_reset_attrs = ("_ancestors", "descendent")
     _setup_attrs = ("_desc_uids", "_uids")
     _grow_attrs = ("_nodes",)
